--- conflicted
+++ resolved
@@ -60,18 +60,9 @@
       throw new Error('Expected application/json content type')
     }
 
-    // NOTE: With @fastify/sse, session IDs are not returned in headers
-    // Instead, we verify that SSE functionality is working correctly
-    // The session management is internal to the plugin
-
-<<<<<<< HEAD
-    // With the new architecture, session management is internal
-    // We verify functionality by testing that the SSE connection was established
-    // and can be used for streaming (basic connectivity test)
-
-    t.assert.strictEqual(initResponse.statusCode, 200, 'SSE connection should be established')
-    t.assert.strictEqual(initResponse.headers['content-type'], 'text/event-stream', 'Should return SSE content type')
-=======
+    const sessionId = initResponse.headers['mcp-session-id'] as string
+    t.assert.ok(sessionId, 'Session ID should be present in headers')
+
     // Now establish SSE connection with GET request
     const sseResponse = await app.inject({
       method: 'GET',
@@ -91,14 +82,8 @@
       throw new Error('Expected text/event-stream content type for SSE')
     }
 
-    // With the new architecture, verify the session functionality works
-    // by testing that we can send a message to the session
-    const canSendMessage = await app.mcpSendToSession(sessionId, {
-      jsonrpc: '2.0',
-      method: 'notifications/test',
-      params: { message: 'test message history functionality' }
-    })
->>>>>>> e9e13a79
+    t.assert.strictEqual(initResponse.statusCode, 200, 'JSON connection should be established')
+    t.assert.strictEqual(initResponse.headers['content-type'], 'application/json; charset=utf-8', 'Should return JSON content type')
 
     // The session is created internally and message broadcasting works
     // (this is tested via the pub/sub system in integration tests)
@@ -153,19 +138,6 @@
       }
     })
 
-<<<<<<< HEAD
-    // NOTE: With @fastify/sse, session IDs are not returned in headers
-    // We test that the basic SSE connection works and validate streaming functionality
-    t.assert.strictEqual(initResponse.statusCode, 200, 'SSE connection should be established')
-    t.assert.strictEqual(initResponse.headers['content-type'], 'text/event-stream', 'Should return SSE content type')
-
-    // Since session ID is not available in headers with @fastify/sse,
-    // this test now focuses on verifying that the Last-Event-ID mechanism works
-    // by testing the GET endpoint which does support Last-Event-ID
-
-    // Close the POST SSE stream first
-    initResponse.stream().destroy()
-=======
     const sessionId = initResponse.headers['mcp-session-id'] as string
     t.assert.ok(sessionId, 'Session ID should be present in headers')
 
@@ -201,7 +173,6 @@
 
     // Close the first SSE stream
     firstSseResponse.stream().destroy()
->>>>>>> e9e13a79
 
     // Wait for the stream to be cleaned up
     await sleep(100)
