--- conflicted
+++ resolved
@@ -30,15 +30,9 @@
           type: 'object',
           properties: {}
         }
-<<<<<<< HEAD
-      }, async (_params, context) => {
-        // This should fail initially since request isn't passed
-        capturedRequest = context?.request
-=======
       }, async (params, context) => {
         // Request is now always passed
         capturedRequest = context.request
->>>>>>> 864eb7cf
         return {
           content: [{
             type: 'text',
@@ -78,13 +72,8 @@
       t.assert.strictEqual(capturedRequest.headers['x-custom-header'], 'test-value', 'Custom headers should be accessible')
 
       // Check that the result contains the expected content
-<<<<<<< HEAD
-      const firstContent = result.content[0]
-      t.assert.ok(firstContent.type === 'text' && firstContent.text.includes('/mcp?test=true'), 'Result should contain request URL')
-=======
       const textContent = result.content[0] as { type: 'text', text: string }
       t.assert.ok(textContent.text.includes('/mcp?test=true'), 'Result should contain request URL')
->>>>>>> 864eb7cf
     })
 
     test('should provide access to request query parameters in tool handler', async (t: TestContext) => {
@@ -103,13 +92,8 @@
           type: 'object',
           properties: {}
         }
-<<<<<<< HEAD
-      }, async (_params, context) => {
-        capturedQuery = context?.request?.query
-=======
       }, async (params, context) => {
         capturedQuery = context.request.query
->>>>>>> 864eb7cf
         return {
           content: [{
             type: 'text',
@@ -158,13 +142,8 @@
           type: 'object',
           properties: {}
         }
-<<<<<<< HEAD
-      }, async (_params, context) => {
-        capturedReply = context?.reply
-=======
       }, async (params, context) => {
         capturedReply = context.reply
->>>>>>> 864eb7cf
 
         // Test that we can set a custom header via reply
         context.reply.header('x-tool-processed', 'true')
@@ -303,13 +282,8 @@
       t.assert.strictEqual(response.statusCode, 200)
       const body = response.json() as JSONRPCResponse
       const result = body.result as CallToolResult
-<<<<<<< HEAD
-      const firstContent = result.content[0]
-      t.assert.strictEqual(firstContent.type === 'text' ? firstContent.text : '', 'Echo: Hello World', 'Traditional handler should still work')
-=======
       const textContent = result.content[0] as { type: 'text', text: string }
       t.assert.strictEqual(textContent.text, 'Echo: Hello World', 'Traditional handler should still work')
->>>>>>> 864eb7cf
     })
 
     test('should work with tool handlers that use only sessionId context', async (t: TestContext) => {
@@ -327,11 +301,11 @@
           type: 'object',
           properties: {}
         }
-      }, async (_params, context) => {
+      }, async (params, context) => {
         return {
           content: [{
             type: 'text',
-            text: `Session: ${context?.sessionId || 'undefined'}`
+            text: `Session: ${context.sessionId || 'undefined'}`
           }]
         }
       })
@@ -358,13 +332,8 @@
       t.assert.strictEqual(response.statusCode, 200)
       const body = response.json() as JSONRPCResponse
       const result = body.result as CallToolResult
-<<<<<<< HEAD
-      const firstContent = result.content[0]
-      t.assert.ok(firstContent.type === 'text' && firstContent.text.includes('test-session-123'), 'SessionId should still be accessible')
-=======
       const textContent = result.content[0] as { type: 'text', text: string }
       t.assert.ok(textContent.text.includes('test-session-123'), 'SessionId should still be accessible')
->>>>>>> 864eb7cf
     })
   })
 
@@ -385,13 +354,8 @@
           type: 'object',
           properties: {}
         }
-<<<<<<< HEAD
-      }, async (_params, context) => {
-        capturedRequest = context?.request
-=======
       }, async (params, context) => {
         capturedRequest = context.request
->>>>>>> 864eb7cf
         return {
           content: [{
             type: 'text',
@@ -450,13 +414,8 @@
       }, async (uri, context) => {
         capturedContext = context
 
-<<<<<<< HEAD
-        const userAgent = context?.request?.headers['user-agent'] || 'unknown'
-        const queryParam = (context?.request?.query as any)?.test || 'none'
-=======
         const userAgent = context.request.headers['user-agent'] || 'unknown'
         const queryParam = context.request.query?.test || 'none'
->>>>>>> 864eb7cf
 
         context.reply.header('x-resource-processed', 'true')
 
@@ -577,13 +536,8 @@
       }, async (_name, args, context) => {
         capturedContext = context
 
-<<<<<<< HEAD
-        const userAgent = context?.request?.headers['user-agent'] || 'unknown'
-        const queryParam = (context?.request?.query as any)?.mode || 'default'
-=======
         const userAgent = context.request.headers['user-agent'] || 'unknown'
         const queryParam = context.request.query?.mode || 'default'
->>>>>>> 864eb7cf
 
         context.reply.header('x-prompt-processed', 'true')
 
