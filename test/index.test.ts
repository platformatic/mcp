--- conflicted
+++ resolved
@@ -412,16 +412,10 @@
 
       t.assert.strictEqual(response.statusCode, 200)
       t.assert.strictEqual(response.headers['content-type'], 'text/event-stream')
-<<<<<<< HEAD
       t.assert.ok(response.headers['mcp-session-id'])
 
       // Note: We can't test payload content since we destroyed the stream,
       // but we can verify the SSE setup worked correctly based on headers
-=======
-      t.assert.ok(payload.includes('heartbeat'))
-
-      stream.destroy()
->>>>>>> e9e13a79
     })
 
     test('should return 405 for GET request when SSE is disabled', async (t: TestContext) => {
